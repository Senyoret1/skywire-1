--- conflicted
+++ resolved
@@ -1,26 +1,19 @@
 # skywire build binaries
 # reference https://github.com/skycoin/skywire
-<<<<<<< HEAD
+ARG IMAGE_FROM=alpine:3.7
 FROM golang:1.10-alpine AS build-go
-=======
-ARG IMAGE_FROM=alpine:3.7
 FROM golang:1.9-alpine AS build-go
 ARG ARCH=amd64
 ARG GOARM
->>>>>>> 3075d48b
 
 COPY . $GOPATH/src/github.com/skycoin/skywire
 
 RUN apk add --update gcc g++ git sqlite musl-dev
 
 RUN cd $GOPATH/src/github.com/skycoin/skywire && \
-<<<<<<< HEAD
-  GOOS=linux go install -a -installsuffix cgo ./...
-=======
-    GOARCH=$ARCH GOARM=$GOARM CGO_ENABLED=0 GOOS=linux go install -a -installsuffix cgo ./... && \
+    GOARCH=$ARCH GOARM=$GOARM GOOS=linux go install -a -installsuffix cgo ./... && \
     sh -c "if test -d $GOPATH/bin/linux_arm ; then mv $GOPATH/bin/linux_arm/* $GOPATH/bin/; fi; \
            if test -d $GOPATH/bin/linux_arm64 ; then mv $GOPATH/bin/linux_arm64/* $GOPATH/bin/; fi"
->>>>>>> 3075d48b
 
 
 # skywire manager assets
