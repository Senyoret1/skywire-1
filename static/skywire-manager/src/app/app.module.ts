import {BrowserModule} from '@angular/platform-browser';
import {NgModule} from '@angular/core';
import {BrowserAnimationsModule} from '@angular/platform-browser/animations';
import {HttpClientModule} from '@angular/common/http';

import {AppComponent} from './app.component';
import {AppRoutingModule} from './app-routing.module';
import {LoginComponent} from './components/pages/login/login.component';
import {NodeListComponent} from './components/pages/node-list/node-list.component';
import {NodeComponent} from './components/pages/node/node.component';
import {ReactiveFormsModule} from '@angular/forms';
import {RelativeTimePipe} from './pipes/relative-time.pipe';
import {MatToolbarModule, MatTableModule} from '@angular/material';
import {FooterComponent} from './components/components/footer/footer.component';
import {MatInputModule} from '@angular/material/input';

<<<<<<< HEAD
=======
import { AppComponent } from './app.component';
import { AppRoutingModule } from './app-routing.module';
import { LoginComponent } from './components/pages/login/login.component';
import { NodeListComponent } from './components/pages/node-list/node-list.component';
import { NodeComponent } from './components/pages/node/node.component';
import { ReactiveFormsModule } from '@angular/forms';
import { RelativeTimePipe } from './pipes/relative-time.pipe';
>>>>>>> c11f27cf

@NgModule({
  declarations: [
    AppComponent,
    LoginComponent,
    NodeListComponent,
    NodeComponent,
    RelativeTimePipe,
<<<<<<< HEAD
    FooterComponent
=======
>>>>>>> c11f27cf
  ],
  imports: [
    BrowserModule,
    BrowserAnimationsModule,
    ReactiveFormsModule,
    HttpClientModule,
    AppRoutingModule,
    MatToolbarModule,
    MatTableModule,
    MatInputModule
  ],
  providers: [],
  bootstrap: [AppComponent]
})
export class AppModule {
}<|MERGE_RESOLUTION|>--- conflicted
+++ resolved
@@ -14,17 +14,6 @@
 import {FooterComponent} from './components/components/footer/footer.component';
 import {MatInputModule} from '@angular/material/input';
 
-<<<<<<< HEAD
-=======
-import { AppComponent } from './app.component';
-import { AppRoutingModule } from './app-routing.module';
-import { LoginComponent } from './components/pages/login/login.component';
-import { NodeListComponent } from './components/pages/node-list/node-list.component';
-import { NodeComponent } from './components/pages/node/node.component';
-import { ReactiveFormsModule } from '@angular/forms';
-import { RelativeTimePipe } from './pipes/relative-time.pipe';
->>>>>>> c11f27cf
-
 @NgModule({
   declarations: [
     AppComponent,
@@ -32,10 +21,7 @@
     NodeListComponent,
     NodeComponent,
     RelativeTimePipe,
-<<<<<<< HEAD
     FooterComponent
-=======
->>>>>>> c11f27cf
   ],
   imports: [
     BrowserModule,
