--- conflicted
+++ resolved
@@ -268,11 +268,7 @@
 			nextTpID = r[i+1].Transport
 			rule = routing.ForwardRule(keepAlive, 0, nextTpID, 0)
 		} else {
-<<<<<<< HEAD
-			rule = routing.AppRule(expireAt, 0, 0, init, rport, lport)
-=======
-			rule = routing.AppRule(keepAlive, 0, init, lport, rport, 0)
->>>>>>> 2a81b33e
+			rule = routing.AppRule(keepAlive, 0, 0, init, rport, lport)
 		}
 
 		go func(i int, pk cipher.PubKey, rule routing.Rule, reqIDChIn <-chan routing.RouteID,
