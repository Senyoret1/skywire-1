--- conflicted
+++ resolved
@@ -1,29 +1,13 @@
-<<<<<<< HEAD
 <app-dialog
   id="sshcConnectContainer"
   [headline]="'apps.sshc.title' | translate">
-  <app-keypair
-    [required]="true"
-    (keypairChange)="keypairChange($event)"
-  ></app-keypair>
-  <button
-    id="startSshcAppBtn"
-    class="float-right"
-    (click)="connect()"
-    mat-raised-button
-    color="primary"
-    [disabled]="!(valid && keypair && keypair.nodeKey && keypair.appKey)"
-  >
-    {{ 'apps.sshc.connect' | translate }}
-  </button>
-=======
-<app-dialog [headline]="'apps.sshc.title' | translate" [dialogRef]="dialogRef">
   <div class="clearfix">
     <app-keypair
       [required]="true"
       (keypairChange)="keypairChange($event)"
     ></app-keypair>
     <button
+      id="startSshcAppBtn"
       class="float-right"
       (click)="connect()"
       mat-raised-button
@@ -33,5 +17,4 @@
       {{ 'apps.sshc.connect' | translate }}
     </button>
   </div>
->>>>>>> 7cc6d19b
 </app-dialog>