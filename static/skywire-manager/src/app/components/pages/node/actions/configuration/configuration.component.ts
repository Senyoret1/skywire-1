import {Component, Inject, OnInit} from '@angular/core';
import { MAT_DIALOG_DATA, MatDialogRef, MatSnackBar } from '@angular/material';
import { FormControl, FormGroup } from '@angular/forms';
import { NodeService } from '../../../../../services/node.service';
import {DiscoveryAddress, Node, NodeDiscovery} from '../../../../../app.datatypes';
import {DatatableProvider} from "../../../../layout/datatable/datatable.component";
import {
  DiscoveryAddressInputComponent
} from "../../../../layout/discovery-address-input/discovery-address-input.component";
import {EditableDiscoveryAddressComponent} from "../../../../layout/editable-discovery-address/editable-discovery-address.component";

@Component({
  selector: 'app-configuration',
  templateUrl: './configuration.component.html',
  styleUrls: ['./configuration.component.scss']
})
export class ConfigurationComponent implements OnInit, DatatableProvider<DiscoveryAddress>
{
  form: FormGroup;
  node: Node;
  discoveries: NodeDiscovery;
<<<<<<< HEAD

  get discoveryNodes() {
    return Object.keys(this.discoveries).map(key => {
      const parts = key.split('-');

      return {
        host: parts[0],
        key: parts[1],
        connected: this.discoveries[key],
      };
    });
  }
=======
  discoveryNodes: DiscoveryAddress[] = [];
>>>>>>> 64ff0974

  constructor(
    public dialogRef: MatDialogRef<ConfigurationComponent>,
    @Inject(MAT_DIALOG_DATA) private data: any,
    private nodeService: NodeService,
    private snackbar: MatSnackBar,
  ) {
    this.node = data.node;
    this.discoveries = data.discoveries;
    console.log(this.discoveries)
  }

  ngOnInit()
  {
    return Object.keys(this.discoveries).map(key => {
      const parts = key.split('-');

      this.discoveryNodes.push({
        domain: parts[0],
        publicKey: parts[1]
      })
    });
  }

  save(values: DiscoveryAddress[])
  {
    let stringValues = [];
    values.map(({domain, publicKey}) =>
    {
        stringValues.push(`${domain}-${publicKey}`)
    });

    const config = {
      'discovery_addresses': stringValues,
    };

    const data = {
      key: this.node.key,
      data: JSON.stringify(config),
    };

    this.nodeService.setNodeConfig(data).subscribe(
      () => {
        this.nodeService.updateNodeConfig().subscribe(
          () => this.snackbar.open('Rebooting node, please wait.'),
          () => this.snackbar.open('Unable to reboot node.'),
        );
      },
      () => {
        this.snackbar.open('Unable to store node configuration.');
      }
    );
  }

  private validateAddresses(control: FormControl) {
    if (!control.value) {
      return null;
    }

    const isValid = !control.value.split(',')
      .map((address: string) => {
        const parts = address.split('-');

        if (parts.length !== 2) {
          return false;
        }

        const host = parts[0].split(':');

        if (host.length !== 2) {
          return false;
        }

        const port = parseInt(host[1], 10);

        if (isNaN(port) || port <= 0 || port > 65535) {
          return false;
        }

        if (parts[1].length !== 66) {
          return false;
        }
      })
      .some(result => result === false);

    return isValid ? null : { invalid: true };
  }

  getAddRowComponentClass()
  {
    return DiscoveryAddressInputComponent;
  }

  getAddRowData()
  {
    return {
      required: false
    };
  }

  getEditableRowComponentClass()
  {
    return EditableDiscoveryAddressComponent;
  }

  getEditableRowData(index: number, currentValue: DiscoveryAddress)
  {
    return {
      autofocus: false,
      value: currentValue
    };
  }
}<|MERGE_RESOLUTION|>--- conflicted
+++ resolved
@@ -19,22 +19,7 @@
   form: FormGroup;
   node: Node;
   discoveries: NodeDiscovery;
-<<<<<<< HEAD
-
-  get discoveryNodes() {
-    return Object.keys(this.discoveries).map(key => {
-      const parts = key.split('-');
-
-      return {
-        host: parts[0],
-        key: parts[1],
-        connected: this.discoveries[key],
-      };
-    });
-  }
-=======
   discoveryNodes: DiscoveryAddress[] = [];
->>>>>>> 64ff0974
 
   constructor(
     public dialogRef: MatDialogRef<ConfigurationComponent>,
@@ -44,7 +29,6 @@
   ) {
     this.node = data.node;
     this.discoveries = data.discoveries;
-    console.log(this.discoveries)
   }
 
   ngOnInit()
