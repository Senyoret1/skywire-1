--- conflicted
+++ resolved
@@ -28,12 +28,9 @@
   MatDialogModule,
   MatFormFieldModule,
   MatInputModule,
-<<<<<<< HEAD
-  ShowOnDirtyErrorStateMatcher, MatProgressSpinnerModule
-=======
   ShowOnDirtyErrorStateMatcher,
-  MatProgressBarModule
->>>>>>> 64ff0974
+  MatProgressBarModule,
+  MatProgressSpinnerModule,
 }
   from '@angular/material';
 import {FooterComponent} from './components/layout/footer/footer.component';
@@ -65,11 +62,9 @@
 import { StartupConfigComponent } from './components/pages/node/apps/startup-config/startup-config.component';
 import { KeyInputComponent } from './components/layout/key-input/key-input.component';
 import { AppTranslationModule } from './app-translation.module';
-<<<<<<< HEAD
 import { ButtonComponent } from './components/layout/button/button.component';
 import { EditLabelComponent } from './components/pages/node-list/edit-label/edit-label.component';
 import { DialogComponent } from './components/layout/dialog/dialog.component';
-=======
 import {EditableKeyComponent} from "./components/layout/editable-key/editable-key.component";
 import {DiscoveryAddressInputComponent} from "./components/layout/discovery-address-input/discovery-address-input.component";
 import {DomainInputComponent} from "./components/layout/domain-input/domain-input.component";
@@ -79,7 +74,6 @@
 import {DatatableComponent} from "./components/layout/datatable/datatable.component";
 import {EditableDiscoveryAddressComponent} from "./components/layout/editable-discovery-address/editable-discovery-address.component";
 import {SearchNodesComponent} from "./components/pages/node/apps/app-socksc/search-nodes/search-nodes.component";
->>>>>>> 64ff0974
 
 @NgModule({
   declarations: [
@@ -116,11 +110,9 @@
     NumberInputMinValueComponent,
     StartupConfigComponent,
     KeyInputComponent,
-<<<<<<< HEAD
     ButtonComponent,
     EditLabelComponent,
     DialogComponent,
-=======
     EditableKeyComponent,
     DiscoveryAddressInputComponent,
     DomainInputComponent,
@@ -128,8 +120,7 @@
     HostComponent,
     DatatableComponent,
     EditableDiscoveryAddressComponent,
-    SearchNodesComponent
->>>>>>> 64ff0974
+    SearchNodesComponent,
   ],
   entryComponents: [
     ConfigurationComponent,
@@ -141,14 +132,11 @@
     SshcStartupComponent,
     SockscConnectComponent,
     SockscStartupComponent,
-<<<<<<< HEAD
     EditLabelComponent,
-=======
     EditableKeyComponent,
     KeyInputComponent,
     DiscoveryAddressInputComponent,
-    EditableDiscoveryAddressComponent
->>>>>>> 64ff0974
+    EditableDiscoveryAddressComponent,
   ],
   imports: [
     BrowserModule,
@@ -175,11 +163,8 @@
     MatSlideToggleModule,
     FormsModule,
     MatListModule,
-<<<<<<< HEAD
     MatProgressSpinnerModule,
-=======
-    MatProgressBarModule
->>>>>>> 64ff0974
+    MatProgressBarModule,
   ],
   providers: [
     {provide: MAT_SNACK_BAR_DEFAULT_OPTIONS, useValue: {duration: 2500, verticalPosition: 'top'}},
