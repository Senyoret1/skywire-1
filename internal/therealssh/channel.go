package therealssh

import (
	"encoding/binary"
	"errors"
	"fmt"
	"io"
	"log"
	"net"
	"os"
	"os/user"
	"path/filepath"
	"strings"
	"sync"

	"github.com/kr/pty"
	"github.com/skycoin/dmsg/cipher"

	"github.com/skycoin/skywire/pkg/app"
)

// Port reserved for SSH app
const Port = 2

// Debug enables debug messages.
var Debug = false

// SSHChannel defines communication channel parameters.
type SSHChannel struct {
	RemoteID   uint32
	RemoteAddr *app.Addr

	conn  net.Conn
	msgCh chan []byte

<<<<<<< HEAD
	session    *Session
	listenerMx sync.Mutex
	listener   *net.UnixListener
	dataCh     chan []byte
=======
	session  *Session
	listener *net.UnixListener

	dataChMx sync.Mutex
	dataCh   chan []byte

	doneOnce sync.Once
	done     chan struct{}
>>>>>>> eccff5dc
}

// OpenChannel constructs new SSHChannel with empty Session.
func OpenChannel(remoteID uint32, remoteAddr *app.Addr, conn net.Conn) *SSHChannel {
	return &SSHChannel{RemoteID: remoteID, conn: conn, RemoteAddr: remoteAddr, msgCh: make(chan []byte),
		dataCh: make(chan []byte), done: make(chan struct{})}
}

// OpenClientChannel constructs new client SSHChannel with empty Session.
func OpenClientChannel(remoteID uint32, remotePK cipher.PubKey, conn net.Conn) *SSHChannel {
	ch := OpenChannel(remoteID, &app.Addr{PubKey: remotePK, Port: Port}, conn)
	return ch
}

// Send sends command message.
func (sshCh *SSHChannel) Send(cmd CommandType, payload []byte) error {
	data := appendU32([]byte{byte(cmd)}, sshCh.RemoteID)
	_, err := sshCh.conn.Write(append(data, payload...))
	return err
}

func (sshCh *SSHChannel) Read(p []byte) (int, error) {
	data, more := <-sshCh.dataCh
	if !more {
		return 0, io.EOF
	}

	return copy(p, data), nil
}

func (sshCh *SSHChannel) Write(p []byte) (n int, err error) {
	n = len(p)
	err = sshCh.Send(CmdChannelData, p)
	return
}

// Request sends request message and waits for response.
func (sshCh *SSHChannel) Request(requestType RequestType, payload []byte) ([]byte, error) {
	debug("sending request %x", requestType)
	req := append([]byte{byte(requestType)}, payload...)

	if err := sshCh.Send(CmdChannelRequest, req); err != nil {
		return nil, fmt.Errorf("request failure: %s", err)
	}

	data := <-sshCh.msgCh
	if data[0] == ResponseFail {
		return nil, fmt.Errorf("request failure: %s", string(data[1:]))
	}

	return data[1:], nil
}

// Serve starts request handling loop.
func (sshCh *SSHChannel) Serve() error {
	for data := range sshCh.msgCh {
		var err error
		debug("new request %x", data[0])
		switch RequestType(data[0]) {
		case RequestPTY:
			var u *user.User
			u, err = user.Lookup(string(data[17:]))
			if err != nil {
				break
			}

			cols := binary.BigEndian.Uint32(data[1:])
			rows := binary.BigEndian.Uint32(data[5:])
			width := binary.BigEndian.Uint32(data[9:])
			height := binary.BigEndian.Uint32(data[13:])
			size := &pty.Winsize{Cols: uint16(cols), Rows: uint16(rows), X: uint16(width), Y: uint16(height)}
			err = sshCh.OpenPTY(u, size)
		case RequestShell:
			err = sshCh.Shell()
		case RequestExec:
			err = sshCh.Start(string(data[1:]))
		case RequestWindowChange:
			cols := binary.BigEndian.Uint32(data[1:])
			rows := binary.BigEndian.Uint32(data[5:])
			width := binary.BigEndian.Uint32(data[9:])
			height := binary.BigEndian.Uint32(data[13:])
			err = sshCh.WindowChange(&pty.Winsize{Cols: uint16(cols), Rows: uint16(rows), X: uint16(width), Y: uint16(height)})
		}

		var res []byte
		if err != nil {
			res = append([]byte{ResponseFail}, []byte(err.Error())...)
		} else {
			res = []byte{ResponseConfirm}
		}

		if err := sshCh.Send(CmdChannelResponse, res); err != nil {
			return fmt.Errorf("failed to respond: %s", err)
		}
	}

	return nil
}

// SocketPath returns unix socket location. This socket is normally
// used by the CLI to exchange PTY data with a client app.
func (sshCh *SSHChannel) SocketPath() string {
	return filepath.Join(os.TempDir(), fmt.Sprintf("therealsshd-%d", sshCh.RemoteID))
}

// ServeSocket starts socket handling loop.
func (sshCh *SSHChannel) ServeSocket() error {
	os.Remove(sshCh.SocketPath())
	debug("waiting for new socket connections on: %s", sshCh.SocketPath())
	l, err := net.ListenUnix("unix", &net.UnixAddr{Name: sshCh.SocketPath(), Net: "unix"})
	if err != nil {
		return fmt.Errorf("failed to open unix socket: %s", err)
	}

	sshCh.listenerMx.Lock()
	sshCh.listener = l
	sshCh.listenerMx.Unlock()
	conn, err := l.AcceptUnix()
	if err != nil {
		return fmt.Errorf("failed to accept connection: %s", err)
	}

	debug("got new socket connection")
	defer func() {
		conn.Close()
		sshCh.closeListener() //nolint:errcheck
		os.Remove(sshCh.SocketPath())
	}()

	go func() {
		if _, err := io.Copy(sshCh, conn); err != nil && !strings.Contains(err.Error(), "use of closed network connection") {
			log.Println("failed to write to server:", err)
			return
		}
	}()

	if _, err := io.Copy(conn, sshCh); err != nil {
		return fmt.Errorf("failed to write to client: %s", err)
	}

	return nil
}

// OpenPTY creates new PTY Session for the Channel.
func (sshCh *SSHChannel) OpenPTY(user *user.User, sz *pty.Winsize) (err error) {
	if sshCh.session != nil {
		return errors.New("session is already started")
	}

	debug("starting new session for %s with %#v", user.Username, sz)
	sshCh.session, err = OpenSession(user, sz)
	if err != nil {
		sshCh.session = nil
		return
	}

	return
}

// Shell starts shell process on Channel's PTY session.
func (sshCh *SSHChannel) Shell() error {
	return sshCh.Start("shell")
}

// Start executes provided command on Channel's PTY session.
func (sshCh *SSHChannel) Start(command string) error {
	if sshCh.session == nil {
		return errors.New("session is not started")
	}

	go func() {
		if err := sshCh.serveSession(); err != nil {
			log.Println("Session failure:", err)
		}
	}()

	debug("starting new pty process %s", command)
	return sshCh.session.Start(command)
}

func (sshCh *SSHChannel) serveSession() error {
	defer func() {
		sshCh.Send(CmdChannelServerClose, nil) // nolint
		sshCh.Close()
	}()

	go func() {
		if _, err := io.Copy(sshCh.session, sshCh); err != nil {
			log.Println("PTY copy: ", err)
			return
		}
	}()

	_, err := io.Copy(sshCh, sshCh.session)
	if err != nil && !strings.Contains(err.Error(), "input/output error") {
		return fmt.Errorf("client copy: %s", err)
	}

	return nil
}

// WindowChange resize PTY Session size.
func (sshCh *SSHChannel) WindowChange(sz *pty.Winsize) error {
	if sshCh.session == nil {
		return errors.New("session is not started")
	}

	return sshCh.session.WindowChange(sz)
}

func (sshCh *SSHChannel) close() (closed bool, err error) {
	sshCh.doneOnce.Do(func() {
		closed = true

		close(sshCh.done)

		select {
		case <-sshCh.dataCh:
		default:
			sshCh.dataChMx.Lock()
			close(sshCh.dataCh)
			sshCh.dataChMx.Unlock()
		}
		close(sshCh.msgCh)

		var sErr, lErr error
		if sshCh.session != nil {
			sErr = sshCh.session.Close()
		}

		if sshCh.listener != nil {
			lErr = sshCh.listener.Close()
		}

		if sErr != nil {
			err = sErr
			return
		}

		if lErr != nil {
			err = lErr
		}
	})

	return closed, err
}

// Close safely closes Channel resources.
func (sshCh *SSHChannel) Close() error {
	if sshCh == nil {
		return nil
	}

	closed, err := sshCh.close()
	if err != nil {
		return err
	}
<<<<<<< HEAD

	lErr = sshCh.closeListener()
=======
	if !closed {
		return errors.New("channel is already closed")
	}
>>>>>>> eccff5dc

	return nil
}

// IsClosed returns whether the Channel is closed.
func (sshCh *SSHChannel) IsClosed() bool {
	select {
	case <-sshCh.done:
		return true
	default:
		return false
	}
}

func (sshCh *SSHChannel) closeListener() error {
	sshCh.listenerMx.Lock()
	defer sshCh.listenerMx.Unlock()

	if sshCh.listener != nil {
		err := sshCh.listener.Close()
		sshCh.listener = nil
		return err
	}

	return nil
}

func debug(format string, v ...interface{}) {
	if !Debug {
		return
	}

	log.Printf(format, v...)
}

func appendU32(buf []byte, n uint32) []byte {
	uintBuf := make([]byte, 4)
	binary.BigEndian.PutUint32(uintBuf[0:], n)
	return append(buf, uintBuf...)
}<|MERGE_RESOLUTION|>--- conflicted
+++ resolved
@@ -33,21 +33,15 @@
 	conn  net.Conn
 	msgCh chan []byte
 
-<<<<<<< HEAD
 	session    *Session
 	listenerMx sync.Mutex
 	listener   *net.UnixListener
-	dataCh     chan []byte
-=======
-	session  *Session
-	listener *net.UnixListener
 
 	dataChMx sync.Mutex
 	dataCh   chan []byte
 
 	doneOnce sync.Once
 	done     chan struct{}
->>>>>>> eccff5dc
 }
 
 // OpenChannel constructs new SSHChannel with empty Session.
@@ -278,9 +272,7 @@
 			sErr = sshCh.session.Close()
 		}
 
-		if sshCh.listener != nil {
-			lErr = sshCh.listener.Close()
-		}
+		lErr = sshCh.closeListener()
 
 		if sErr != nil {
 			err = sErr
@@ -305,14 +297,9 @@
 	if err != nil {
 		return err
 	}
-<<<<<<< HEAD
-
-	lErr = sshCh.closeListener()
-=======
 	if !closed {
 		return errors.New("channel is already closed")
 	}
->>>>>>> eccff5dc
 
 	return nil
 }
