<<<<<<< HEAD
<app-dialog headline="SSH Client Connect" [dialogRef]="dialogRef">
  <app-keypair (keypairChange)="keypairChange($event)"></app-keypair>
  <button (click)="connect()" [disabled]="!(keypair && keypair.nodeKey && keypair.appKey)">connect</button>
</app-dialog>
=======
<app-keypair
  [required]="true"
  (keypairChange)="keypairChange($event)"></app-keypair>
<button
  class="float-right"
  (click)="connect()"
  mat-raised-button
  color="primary"
  [disabled]="!(valid && keypair && keypair.nodeKey && keypair.appKey)"> Connect </button>
>>>>>>> 64ff0974
<|MERGE_RESOLUTION|>--- conflicted
+++ resolved
@@ -1,16 +1,13 @@
-<<<<<<< HEAD
 <app-dialog headline="SSH Client Connect" [dialogRef]="dialogRef">
-  <app-keypair (keypairChange)="keypairChange($event)"></app-keypair>
-  <button (click)="connect()" [disabled]="!(keypair && keypair.nodeKey && keypair.appKey)">connect</button>
-</app-dialog>
-=======
-<app-keypair
-  [required]="true"
-  (keypairChange)="keypairChange($event)"></app-keypair>
-<button
-  class="float-right"
-  (click)="connect()"
-  mat-raised-button
-  color="primary"
-  [disabled]="!(valid && keypair && keypair.nodeKey && keypair.appKey)"> Connect </button>
->>>>>>> 64ff0974
+  <app-keypair
+    [required]="true"
+    (keypairChange)="keypairChange($event)"
+  ></app-keypair>
+  <button
+    class="float-right"
+    (click)="connect()"
+    mat-raised-button
+    color="primary"
+    [disabled]="!(valid && keypair && keypair.nodeKey && keypair.appKey)"
+  >Connect</button>
+</app-dialog>