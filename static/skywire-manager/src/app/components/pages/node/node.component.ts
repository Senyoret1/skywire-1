--- conflicted
+++ resolved
@@ -15,11 +15,6 @@
   nodeData: NodeData;
 
   private refreshSubscription: Subscription;
-<<<<<<< HEAD
-  private REFRESH_SUBSCRIPTION_DELAY: number = 10000;
-  private isOnline: boolean = false;
-=======
->>>>>>> db7a9703
 
   constructor(
     private nodeService: NodeService,
@@ -32,39 +27,6 @@
 
   ngOnInit() {
     const key: string = this.route.snapshot.params['key'];
-<<<<<<< HEAD
-    this.node = { key, ...node };
-    this.nodeService.setCurrentNode(this.node);
-
-    this.loadData();
-  }
-
-  private loadData(): void
-  {
-    this.nodeService.nodeApps().subscribe(apps => this.nodeApps = apps);
-    this.nodeService.nodeInfo().subscribe(this.onNodeInfoReceived.bind(this));
-  }
-
-  onNodeInfoReceived(info: NodeInfo)
-  {
-    this.nodeInfo = info;
-    this.transports = info.transports || [];
-    this.setOnlineStatus();
-  }
-
-  /**
-   * Node is online if at least one discovery is seeing it.
-   */
-  private setOnlineStatus()
-  {
-    this.isOnline = false;
-    Object.keys(this.nodeInfo.discoveries).map((discovery) =>
-    {
-      this.isOnline = this.isOnline || this.nodeInfo.discoveries[discovery];
-    });
-  }
-=======
->>>>>>> db7a9703
 
     this.nodeService.node(key).subscribe(
       (node: Node) => {
@@ -92,6 +54,19 @@
     });
   }
 
+  /**
+   * Node is online if at least one discovery is seeing it.
+   */
+  private get isOnline()
+  {
+    let isOnline = false;
+    Object.keys(this.nodeData.info.discoveries).map((discovery) =>
+    {
+      isOnline = isOnline || this.nodeData.info.discoveries[discovery];
+    });
+    return isOnline;
+  }
+
   getOnlineTooltip(): string
   {
     let tooltip;
