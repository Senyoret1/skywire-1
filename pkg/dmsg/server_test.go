package dmsg

import (
	"context"
	"errors"
	"fmt"
	"io"
	"log"
	"math"
	"math/rand"
	"net"
	"sync"
	"testing"
	"time"

	"github.com/skycoin/skywire/internal/noise"

	"github.com/stretchr/testify/assert"
	"github.com/stretchr/testify/require"
	"golang.org/x/net/nettest"

	"github.com/skycoin/skycoin/src/util/logging"

	"github.com/skycoin/skywire/pkg/cipher"
	"github.com/skycoin/skywire/pkg/messaging-discovery/client"
	"github.com/skycoin/skywire/pkg/transport"
)

// TestServerConn_AddNext ensures that `nextConns` for the remote client is being filled correctly.
func TestServerConn_AddNext(t *testing.T) {
	type want struct {
		id      uint16
		wantErr bool
	}

	pk, _ := cipher.GenerateKeyPair()

	var fullNextConns [math.MaxUint16 + 1]*NextConn
	fullNextConns[1] = &NextConn{}
	for i := uint16(3); i != 1; i += 2 {
		fullNextConns[i] = &NextConn{}
	}

	timeoutCtx, cancel := context.WithTimeout(context.Background(), 10*time.Millisecond)
	defer cancel()

	cases := []struct {
		name string
		conn *ServerConn
		ctx  context.Context
		want want
	}{
		{
			name: "ok",
			conn: &ServerConn{
				remoteClient: pk,
				log:          logging.MustGetLogger("ServerConn"),
				nextRespID:   1,
			},
			ctx: context.Background(),
			want: want{
				id: 1,
			},
		},
		{
			name: "ok, skip 1",
			conn: &ServerConn{
				remoteClient: pk,
				log:          logging.MustGetLogger("ServerConn"),
				nextRespID:   1,
				nextConns: [math.MaxUint16 + 1]*NextConn{
					1: {},
				},
			},
			ctx: context.Background(),
			want: want{
				id: 3,
			},
		},
		{
			name: "fail - timed out",
			conn: &ServerConn{
				remoteClient: pk,
				log:          logging.MustGetLogger("ServerConn"),
				nextRespID:   1,
				nextConns:    fullNextConns,
			},
			ctx: timeoutCtx,
			want: want{
				wantErr: true,
			},
		},
	}

	for _, tc := range cases {
		t.Run(tc.name, func(t *testing.T) {
			id, err := tc.conn.addNext(tc.ctx, &NextConn{})

			if tc.want.wantErr {
				require.Error(t, err)
			} else {
				require.NoError(t, err)
			}
			if err != nil {
				return
			}

			require.Equal(t, tc.want.id, id)
		})
	}

	// concurrent
	connsCount := 50

	serverConn := &ServerConn{
		log:          logging.MustGetLogger("ServerConn"),
		remoteClient: pk,
		nextRespID:   1,
	}

	var wg sync.WaitGroup
	wg.Add(connsCount)
	for i := 0; i < connsCount; i++ {
		go func() {
			_, err := serverConn.addNext(context.Background(), &NextConn{})
			require.NoError(t, err)

			wg.Done()
		}()
	}

	wg.Wait()

	for i := uint16(1); i < uint16(connsCount*2); i += 2 {
		_, ok := serverConn.getNext(i)
		require.Equal(t, true, ok)
	}

	for i := uint16(connsCount*2 + 1); i != 1; i += 2 {
		_, ok := serverConn.getNext(i)
		require.Equal(t, false, ok)
	}
}

// TestNewServer ensures Server starts and quits with no error.
func TestNewServer(t *testing.T) {
	sPK, sSK := cipher.GenerateKeyPair()
	dc := client.NewMock()

	l, err := net.Listen("tcp", "")
	require.NoError(t, err)

	// When calling 'NewServer', if the provided net.Listener is already a noise.Listener,
	// An error should be returned.
	t.Run("fail_on_wrapped_listener", func(t *testing.T) {
		wrappedL := noise.WrapListener(l, sPK, sSK, false, noise.HandshakeXK)
		s, err := NewServer(sPK, sSK, "", wrappedL, dc)
		assert.Equal(t, ErrListenerAlreadyWrappedToNoise, err)
		assert.Nil(t, s)
	})

	s, err := NewServer(sPK, sSK, "", l, dc)
	require.NoError(t, err)

	go s.Serve() //nolint:errcheck

	time.Sleep(time.Second)

	assert.NoError(t, s.Close())
}

// TestServer_Serve ensures that Server processes request frames and
// instantiates transports properly.
func TestServer_Serve(t *testing.T) {
	sPK, sSK := cipher.GenerateKeyPair()
	dc := client.NewMock()

	l, err := nettest.NewLocalListener("tcp")
	require.NoError(t, err)

	s, err := NewServer(sPK, sSK, "", l, dc)
	require.NoError(t, err)

	go s.Serve() //nolint:errcheck

	// connect two clients, establish transport, check if there are
	// two ServerConn's and that both conn's `nextConn` is filled correctly
	t.Run("test transport establishment", func(t *testing.T) {
		aPK, aSK := cipher.GenerateKeyPair()
		bPK, bSK := cipher.GenerateKeyPair()

		a := NewClient(aPK, aSK, dc, SetLogger(logging.MustGetLogger("A")))
		err := a.InitiateServerConnections(context.Background(), 1)
		require.NoError(t, err)

		b := NewClient(bPK, bSK, dc, SetLogger(logging.MustGetLogger("B")))
		err = b.InitiateServerConnections(context.Background(), 1)
		require.NoError(t, err)

		bTransport, err := b.Dial(context.Background(), aPK)
		require.NoError(t, err)

		aTransport, err := a.Accept(context.Background())
		require.NoError(t, err)

		// must be 2 ServerConn's
		require.Equal(t, 2, s.connCount())

		// must have ServerConn for A
		aServerConn, ok := s.getConn(aPK)
		require.Equal(t, true, ok)
		require.Equal(t, aPK, aServerConn.PK())

		// must have ServerConn for B
		bServerConn, ok := s.getConn(bPK)
		require.Equal(t, true, ok)
		require.Equal(t, bPK, bServerConn.PK())

		// must have a ClientConn
		aClientConn, ok := a.getConn(sPK)
		require.Equal(t, true, ok)
		require.Equal(t, sPK, aClientConn.RemotePK())

		// must have a ClientConn
		bClientConn, ok := b.getConn(sPK)
		require.Equal(t, true, ok)
		require.Equal(t, sPK, bClientConn.RemotePK())

		// check whether nextConn's contents are as must be
		bClientConn.mx.RLock()
		nextInitID := bClientConn.nextInitID
		bClientConn.mx.RUnlock()
		bNextConn, ok := bServerConn.getNext(nextInitID - 2)
		require.Equal(t, true, ok)
		aServerConn.mx.RLock()
		nextRespID := aServerConn.nextRespID
		aServerConn.mx.RUnlock()
		require.Equal(t, bNextConn.id, nextRespID-2)

		// check whether nextConn's contents are as must be
		aServerConn.mx.RLock()
		nextRespID = aServerConn.nextRespID
		aServerConn.mx.RUnlock()
		aNextConn, ok := aServerConn.getNext(nextRespID - 2)
		require.Equal(t, true, ok)
		bClientConn.mx.RLock()
		nextInitID = bClientConn.nextInitID
		bClientConn.mx.RUnlock()
		require.Equal(t, aNextConn.id, nextInitID-2)

		err = aTransport.Close()
		require.NoError(t, err)

		err = bTransport.Close()
		require.NoError(t, err)

		err = a.Close()
		require.NoError(t, err)

		err = b.Close()
		require.NoError(t, err)

		require.NoError(t, testWithTimeout(5*time.Second, func() error {
			if s.connCount() != 0 {
				return errors.New("s.conns is not empty")
			}

			return nil
		}))

		require.NoError(t, testWithTimeout(5*time.Second, func() error {
			if a.connCount() != 0 {
				return errors.New("a.conns is not empty")
			}

			return nil
		}))

		require.NoError(t, testWithTimeout(5*time.Second, func() error {
			if b.connCount() != 0 {
				return errors.New("b.conns is not empty")
			}

			return nil
		}))
	})

	t.Run("test transport establishment concurrently", func(t *testing.T) {
		// this way we can control the tests' difficulty
		initiatorsCount := 50
		remotesCount := 50

		rand := rand.New(rand.NewSource(time.Now().UnixNano()))

		// store the number of transports each remote should handle
		usedRemotes := make(map[int]int)
		// mapping initiators to remotes. one initiator performs a single connection,
		// while remotes may handle from 0 to `initiatorsCount` connections
		pickedRemotes := make([]int, 0, initiatorsCount)
		for i := 0; i < initiatorsCount; i++ {
			// pick random remote, which the initiator will connect to
			remote := rand.Intn(remotesCount)
			// increment the number of connections picked remote will handle
			usedRemotes[remote] = usedRemotes[remote] + 1
			// map initiator to picked remote
			pickedRemotes = append(pickedRemotes, remote)
		}

		initiators := make([]*Client, 0, initiatorsCount)
		remotes := make([]*Client, 0, remotesCount)

		// create initiators
		for i := 0; i < initiatorsCount; i++ {
			pk, sk := cipher.GenerateKeyPair()

			c := NewClient(pk, sk, dc, SetLogger(logging.MustGetLogger(fmt.Sprintf("initiator_%d", i))))
			err := c.InitiateServerConnections(context.Background(), 1)
			require.NoError(t, err)

			initiators = append(initiators, c)
		}

		// create remotes
		for i := 0; i < remotesCount; i++ {
			pk, sk := cipher.GenerateKeyPair()

			c := NewClient(pk, sk, dc, SetLogger(logging.MustGetLogger(fmt.Sprintf("remote_%d", i))))
			if _, ok := usedRemotes[i]; ok {
				err := c.InitiateServerConnections(context.Background(), 1)
				require.NoError(t, err)
			}
			remotes = append(remotes, c)
		}

		totalRemoteTpsCount := 0
		for _, connectionsCount := range usedRemotes {
			totalRemoteTpsCount += connectionsCount
		}

		// channel to listen for `Accept` errors. Any single error must
		// fail the test
		acceptErrs := make(chan error, totalRemoteTpsCount)
		var remotesTpsMX sync.Mutex
		remotesTps := make(map[int][]transport.Transport, len(usedRemotes))
		var remotesWG sync.WaitGroup
		remotesWG.Add(totalRemoteTpsCount)
		for i := range remotes {
			// only run `Accept` in case the remote was picked before
			if _, ok := usedRemotes[i]; ok {
				for connect := 0; connect < usedRemotes[i]; connect++ {
					// run remote
					go func(remoteInd int) {
						var (
							transport transport.Transport
							err       error
						)

						transport, err = remotes[remoteInd].Accept(context.Background())
						if err != nil {
							acceptErrs <- err
						}

						// store transport
						remotesTpsMX.Lock()
						remotesTps[remoteInd] = append(remotesTps[remoteInd], transport)
						remotesTpsMX.Unlock()

						remotesWG.Done()
					}(i)
				}
			}
		}

		// channel to listen for `Dial` errors. Any single error must
		// fail the test
		dialErrs := make(chan error, initiatorsCount)
		var initiatorsTpsMx sync.Mutex
		initiatorsTps := make([]transport.Transport, 0, initiatorsCount)
		var initiatorsWG sync.WaitGroup
		initiatorsWG.Add(initiatorsCount)
		for i := range initiators {
			// run initiator
			go func(initiatorInd int) {
				var (
					transport transport.Transport
					err       error
				)

				remote := remotes[pickedRemotes[initiatorInd]]
				transport, err = initiators[initiatorInd].Dial(context.Background(), remote.pk)
				if err != nil {
					dialErrs <- err
				}

				// store transport
				initiatorsTpsMx.Lock()
				initiatorsTps = append(initiatorsTps, transport)
				initiatorsTpsMx.Unlock()

				initiatorsWG.Done()
			}(i)
		}

		// wait for initiators
		initiatorsWG.Wait()
		close(dialErrs)
		err = <-dialErrs
		// single error should fail test
		require.NoError(t, err)

		// wait for remotes
		remotesWG.Wait()
		close(acceptErrs)
		err = <-acceptErrs
		// single error should fail test
		require.NoError(t, err)

		// check ServerConn's count
		require.Equal(t, len(usedRemotes)+initiatorsCount, s.connCount())

		for i, initiator := range initiators {
			// get and check initiator's ServerConn
			initiatorServConn, ok := s.getConn(initiator.pk)
			require.Equal(t, true, ok)
			require.Equal(t, initiator.pk, initiatorServConn.PK())

			// get and check initiator's ClientConn
			initiatorClientConn, ok := initiator.getConn(sPK)
			require.Equal(t, true, ok)
			require.Equal(t, sPK, initiatorClientConn.RemotePK())

			remote := remotes[pickedRemotes[i]]

			// get and check remote's ServerConn
			remoteServConn, ok := s.getConn(remote.pk)
			require.Equal(t, true, ok)
			require.Equal(t, remote.pk, remoteServConn.PK())

			// get and check remote's ClientConn
			remoteClientConn, ok := remote.getConn(sPK)
			require.Equal(t, true, ok)
			require.Equal(t, sPK, remoteClientConn.RemotePK())

			// get initiator's nextConn
			initiatorClientConn.mx.RLock()
			nextInitID := initiatorClientConn.nextInitID
			initiatorClientConn.mx.RUnlock()
			initiatorNextConn, ok := initiatorServConn.getNext(nextInitID - 2)
			require.Equal(t, true, ok)
			require.NotNil(t, initiatorNextConn)

			// since, the test is concurrent, we can not check the exact values, so
			// we just loop through the previous values of `nextRespID` and check
			// whether one of these is equal to the corresponding value of `initiatorNextConn.id`
			correspondingNextConnFound := false
			remoteServConn.mx.RLock()
			nextConnID := remoteServConn.nextRespID
			remoteServConn.mx.RUnlock()
			for i := nextConnID - 2; i != nextConnID; i -= 2 {
				if initiatorNextConn.id == i {
					correspondingNextConnFound = true
					break
				}
			}
			require.Equal(t, true, correspondingNextConnFound)

			// same as above. Looping through the previous values of `nextRespID`,
			// fetching all of the corresponding `nextConn`. One of these must have `id`
			// equal to `initiatorClientConn.nextInitID - 2`
			correspondingNextConnFound = false
			remoteServConn.mx.RLock()
			nextConnID = remoteServConn.nextRespID
			remoteServConn.mx.RUnlock()
			for i := nextConnID - 2; i != nextConnID; i -= 2 {
				if _, ok := remoteServConn.getNext(i); ok {
					initiatorClientConn.mx.RLock()
					initiatorNextInitID := initiatorClientConn.nextInitID - 2
					initiatorClientConn.mx.RUnlock()
					if next, ok := remoteServConn.getNext(i); ok && next.id == initiatorNextInitID {
						correspondingNextConnFound = true
						break
					}
				}
			}
			require.Equal(t, true, correspondingNextConnFound)
		}

		// close transports for remotes
		for _, tps := range remotesTps {
			for _, tp := range tps {
				err := tp.Close()
				require.NoError(t, err)
			}
		}

		// close transports for initiators
		for _, tp := range initiatorsTps {
			err := tp.Close()
			require.NoError(t, err)
		}

		// close remotes
		for _, remote := range remotes {
			err := remote.Close()
			require.NoError(t, err)
		}

		// close initiators
		for _, initiator := range initiators {
			err := initiator.Close()
			require.NoError(t, err)
		}

		require.NoError(t, testWithTimeout(10*time.Second, func() error {
			if s.connCount() != 0 {
				return errors.New("s.conns is not empty")
			}

			return nil
		}))

		for i, remote := range remotes {
			require.NoError(t, testWithTimeout(10*time.Second, func() error {
				if remote.connCount() != 0 {
					return fmt.Errorf("remotes[%v].conns is not empty", i)
				}

				return nil
			}))
		}

		for i, initiator := range initiators {
			require.NoError(t, testWithTimeout(10*time.Second, func() error {
				if initiator.connCount() != 0 {
					return fmt.Errorf("initiators[%v].conns is not empty", i)
				}

				return nil
			}))
		}
	})

	t.Run("test failed accept not hanging already established transport", func(t *testing.T) {
		// generate keys for both clients
		aPK, aSK := cipher.GenerateKeyPair()
		bPK, bSK := cipher.GenerateKeyPair()

		// create remote
<<<<<<< HEAD
		a := NewClient(aPK, aSK, dc)
		a.SetLogger(logging.MustGetLogger("A"))
=======
		a := NewClient(aPK, aSK, dc, SetLogger(logging.MustGetLogger("A")))
>>>>>>> f5cf1bfa
		err = a.InitiateServerConnections(context.Background(), 1)
		require.NoError(t, err)

		// create initiator
		b := NewClient(bPK, bSK, dc, SetLogger(logging.MustGetLogger("B")))
		err = b.InitiateServerConnections(context.Background(), 1)
		require.NoError(t, err)

		bTransport, err := b.Dial(context.Background(), aPK)
		require.NoError(t, err)

		aTransport, err := a.Accept(context.Background())
		require.NoError(t, err)

		readWriteStop := make(chan struct{})
		readWriteDone := make(chan struct{})

		var readErr, writeErr error
		go func() {
			// read/write to/from transport until the stop signal arrives
			for {
				select {
				case <-readWriteStop:
					close(readWriteDone)
					return
				default:
					msg := []byte("Hello there!")
					if _, writeErr = bTransport.Write(msg); writeErr != nil {
						close(readWriteDone)
						return
					}
					if _, readErr = aTransport.Read(msg); readErr != nil {
						close(readWriteDone)
						return
					}
				}
			}
		}()

		// continue creating transports until the error occurs
		for {
			ctx := context.Background()
			if _, err = a.Dial(ctx, bPK); err != nil {
				break
			}
		}
		// must be error
		require.Error(t, err)

		// the same as above, transport is created by another client
		for {
			ctx := context.Background()
			if _, err = b.Dial(ctx, aPK); err != nil {
				break
			}
		}
		// must be error
		require.Error(t, err)

		// wait more time to ensure that the initially created transport works
		time.Sleep(2 * time.Second)

		err = aTransport.Close()
		require.NoError(t, err)

		err = bTransport.Close()
		require.NoError(t, err)

		// stop reading/writing goroutines
		close(readWriteStop)
		<-readWriteDone

		// check that the initial transport had been working properly all the time
		// if any error, it must be `io.EOF` for reader
		if readErr != io.EOF {
			require.NoError(t, readErr)
		}
		// if any error, it must be `io.ErrClosedPipe` for writer
		if writeErr != io.ErrClosedPipe {
			require.NoError(t, writeErr)
		}

		err = a.Close()
		require.NoError(t, err)

<<<<<<< HEAD
		err = b.Close()
=======
		b.log.Println("BEFORE CLOSING")
		err = b.Close()
		b.log.Println("AFTER CLOSING")
>>>>>>> f5cf1bfa
		require.NoError(t, err)
	})

	t.Run("test sent/received message consistency", func(t *testing.T) {
		// generate keys for both clients
		aPK, aSK := cipher.GenerateKeyPair()
		bPK, bSK := cipher.GenerateKeyPair()

		// create remote
<<<<<<< HEAD
		a := NewClient(aPK, aSK, dc)
		a.SetLogger(logging.MustGetLogger("A"))
=======
		a := NewClient(aPK, aSK, dc, SetLogger(logging.MustGetLogger("A")))
>>>>>>> f5cf1bfa
		err = a.InitiateServerConnections(context.Background(), 1)
		require.NoError(t, err)

		// create initiator
<<<<<<< HEAD
		b := NewClient(bPK, bSK, dc)
		b.SetLogger(logging.MustGetLogger("B"))
=======
		b := NewClient(bPK, bSK, dc, SetLogger(logging.MustGetLogger("B")))
>>>>>>> f5cf1bfa
		err = b.InitiateServerConnections(context.Background(), 1)
		require.NoError(t, err)

		// create transports
		bTransport, err := b.Dial(context.Background(), aPK)
<<<<<<< HEAD
		require.NoError(t, err)

		aTransport, err := a.Accept(context.Background())
		require.NoError(t, err)

=======
		require.NoError(t, err)

		aTransport, err := a.Accept(context.Background())
		require.NoError(t, err)

>>>>>>> f5cf1bfa
		msgCount := 100
		for i := 0; i < msgCount; i++ {
			msg := "Hello there!"

			// write message of 12 bytes
			_, err := bTransport.Write([]byte(msg))
			require.NoError(t, err)

			// create a receiving buffer of 5 bytes
			recBuff := make([]byte, 5)

			// read 5 bytes, 7 left
			n, err := aTransport.Read(recBuff)
			require.NoError(t, err)
			require.Equal(t, n, len(recBuff))

			received := string(recBuff[:n])

			// read 5 more, 2 left
			n, err = aTransport.Read(recBuff)
			require.NoError(t, err)
			require.Equal(t, n, len(recBuff))

			received += string(recBuff[:n])

			// read 2 bytes left
			n, err = aTransport.Read(recBuff)
			require.NoError(t, err)
			require.Equal(t, n, len(msg)-len(recBuff)*2)

			received += string(recBuff[:n])

			// received string must be equal to the sent one
			require.Equal(t, received, msg)
		}

		err = bTransport.Close()
		require.NoError(t, err)

		err = aTransport.Close()
		require.NoError(t, err)

		err = a.Close()
		require.NoError(t, err)

		err = b.Close()
		require.NoError(t, err)
	})

	t.Run("test capped_transport_buffer_should_not_result_in_hang", func(t *testing.T) {
<<<<<<< HEAD
		// generate keys for both clients
		aPK, aSK := cipher.GenerateKeyPair()
		bPK, bSK := cipher.GenerateKeyPair()

		// create remote
		a := NewClient(aPK, aSK, dc)
		a.SetLogger(logging.MustGetLogger("A"))
		err = a.InitiateServerConnections(context.Background(), 1)
		require.NoError(t, err)

		// create initiator
		b := NewClient(bPK, bSK, dc)
		b.SetLogger(logging.MustGetLogger("B"))
		err = b.InitiateServerConnections(context.Background(), 1)
		require.NoError(t, err)

		// create transports
		aWrTransport, err := a.Dial(context.Background(), bPK)
		require.NoError(t, err)

		_, err = b.Accept(context.Background())
		require.NoError(t, err)

		msg := []byte("Hello there!")
		// exact iterations to fill the receiving buffer and hang `Write`
		iterationsToDo := tpBufCap/len(msg) + 1

		// fill the buffer, but no block yet
		for i := 0; i < iterationsToDo-1; i++ {
			_, err = aWrTransport.Write(msg)
			require.NoError(t, err)
		}

		// block on `Write`
		go func() {
			_, err = aWrTransport.Write(msg)
			require.NoError(t, err)
		}()

		// wait till it's definitely blocked
		time.Sleep(1 * time.Second)

		// create new transport from `B` to `A`
		bWrTransport, err := b.Dial(context.Background(), aPK)
		require.NoError(t, err)

		aRdTransport, err := a.Accept(context.Background())
		require.NoError(t, err)

		// try to write/read message via the new transports
		for i := 0; i < 100; i++ {
			_, err := bWrTransport.Write(msg)
			require.NoError(t, err)

			recBuff := make([]byte, len(msg))
			_, err = aRdTransport.Read(recBuff)
			require.NoError(t, err)

			require.Equal(t, recBuff, msg)
		}
=======

>>>>>>> f5cf1bfa
	})
}

// Given two client instances (a & b) and a server instance (s),
// Client b should be able to dial a transport with client b
// Data should be sent and delivered successfully via the transport.
// TODO: fix this.
func TestNewClient(t *testing.T) {
	aPK, aSK := cipher.GenerateKeyPair()
	bPK, bSK := cipher.GenerateKeyPair()
	sPK, sSK := cipher.GenerateKeyPair()
	sAddr := ":8081"

	const tpCount = 10
	const msgCount = 100

	dc := client.NewMock()

	l, err := net.Listen("tcp", sAddr)
	require.NoError(t, err)

	log.Println(l.Addr().String())

	s, err := NewServer(sPK, sSK, "", l, dc)
	require.NoError(t, err)

	go s.Serve() //nolint:errcheck

	a := NewClient(aPK, aSK, dc, SetLogger(logging.MustGetLogger("A")))
	require.NoError(t, a.InitiateServerConnections(context.Background(), 1))

	b := NewClient(bPK, bSK, dc, SetLogger(logging.MustGetLogger("B")))
	require.NoError(t, b.InitiateServerConnections(context.Background(), 1))

	wg := new(sync.WaitGroup)
	wg.Add(1)
	go func() {
		defer wg.Done()
		for i := 0; i < tpCount; i++ {
			aDone := make(chan struct{})
			var aTp transport.Transport
			go func() {
				var err error
				aTp, err = a.Accept(context.Background())
				catch(err)
				close(aDone)
			}()

			bTp, err := b.Dial(context.Background(), aPK)
			catch(err)

			<-aDone
			catch(err)

			for j := 0; j < msgCount; j++ {
				pay := []byte(fmt.Sprintf("This is message %d!", j))
				_, err := aTp.Write(pay)
				catch(err)
				_, err = bTp.Read(pay)
				catch(err)
			}

			// Close TPs
			catch(aTp.Close())
			catch(bTp.Close())
		}
	}()

	for i := 0; i < tpCount; i++ {
		bDone := make(chan struct{})
		var bErr error
		var bTp transport.Transport
		go func() {
			bTp, bErr = b.Accept(context.Background())
			close(bDone)
		}()

		aTp, err := a.Dial(context.Background(), bPK)
		require.NoError(t, err)

		<-bDone
		require.NoError(t, bErr)

		for j := 0; j < msgCount; j++ {
			pay := []byte(fmt.Sprintf("This is message %d!", j))

			n, err := aTp.Write(pay)
			require.NoError(t, err)
			require.Equal(t, len(pay), n)

			got := make([]byte, len(pay))
			n, err = bTp.Read(got)
			require.Equal(t, len(pay), n)
			require.NoError(t, err)
			require.Equal(t, pay, got)
		}

		// Close TPs
		require.NoError(t, aTp.Close())
		require.NoError(t, bTp.Close())
	}
	wg.Wait()

	// Close server.
	assert.NoError(t, s.Close())
}

func catch(err error) {
	if err != nil {
		panic(err)
	}
}

// intended to test some func of `func() error` signature with a given timeout.
// Exeeding timeout results in error.
func testWithTimeout(timeout time.Duration, run func() error) error {
	timer := time.NewTimer(timeout)
	defer timer.Stop()

	for {
		if err := run(); err != nil {
			select {
			case <-timer.C:
				return err
			default:
				continue
			}
		}

		return nil
	}
}<|MERGE_RESOLUTION|>--- conflicted
+++ resolved
@@ -546,12 +546,7 @@
 		bPK, bSK := cipher.GenerateKeyPair()
 
 		// create remote
-<<<<<<< HEAD
-		a := NewClient(aPK, aSK, dc)
-		a.SetLogger(logging.MustGetLogger("A"))
-=======
 		a := NewClient(aPK, aSK, dc, SetLogger(logging.MustGetLogger("A")))
->>>>>>> f5cf1bfa
 		err = a.InitiateServerConnections(context.Background(), 1)
 		require.NoError(t, err)
 
@@ -637,13 +632,7 @@
 		err = a.Close()
 		require.NoError(t, err)
 
-<<<<<<< HEAD
 		err = b.Close()
-=======
-		b.log.Println("BEFORE CLOSING")
-		err = b.Close()
-		b.log.Println("AFTER CLOSING")
->>>>>>> f5cf1bfa
 		require.NoError(t, err)
 	})
 
@@ -653,40 +642,22 @@
 		bPK, bSK := cipher.GenerateKeyPair()
 
 		// create remote
-<<<<<<< HEAD
-		a := NewClient(aPK, aSK, dc)
-		a.SetLogger(logging.MustGetLogger("A"))
-=======
 		a := NewClient(aPK, aSK, dc, SetLogger(logging.MustGetLogger("A")))
->>>>>>> f5cf1bfa
 		err = a.InitiateServerConnections(context.Background(), 1)
 		require.NoError(t, err)
 
 		// create initiator
-<<<<<<< HEAD
-		b := NewClient(bPK, bSK, dc)
-		b.SetLogger(logging.MustGetLogger("B"))
-=======
 		b := NewClient(bPK, bSK, dc, SetLogger(logging.MustGetLogger("B")))
->>>>>>> f5cf1bfa
 		err = b.InitiateServerConnections(context.Background(), 1)
 		require.NoError(t, err)
 
 		// create transports
 		bTransport, err := b.Dial(context.Background(), aPK)
-<<<<<<< HEAD
 		require.NoError(t, err)
 
 		aTransport, err := a.Accept(context.Background())
 		require.NoError(t, err)
 
-=======
-		require.NoError(t, err)
-
-		aTransport, err := a.Accept(context.Background())
-		require.NoError(t, err)
-
->>>>>>> f5cf1bfa
 		msgCount := 100
 		for i := 0; i < msgCount; i++ {
 			msg := "Hello there!"
@@ -737,7 +708,6 @@
 	})
 
 	t.Run("test capped_transport_buffer_should_not_result_in_hang", func(t *testing.T) {
-<<<<<<< HEAD
 		// generate keys for both clients
 		aPK, aSK := cipher.GenerateKeyPair()
 		bPK, bSK := cipher.GenerateKeyPair()
@@ -798,9 +768,6 @@
 
 			require.Equal(t, recBuff, msg)
 		}
-=======
-
->>>>>>> f5cf1bfa
 	})
 }
 
