--- conflicted
+++ resolved
@@ -227,21 +227,12 @@
 			err = sn.createLoop(ld)
 		}
 	case PacketCloseLoop:
-<<<<<<< HEAD
-		ld := &LoopData{}
-		if err = json.Unmarshal(data, ld); err == nil {
-			err = sn.closeLoop(ld.RemotePK, &LoopData{RemotePK: tr.RemotePK(), RemotePort: ld.LocalPort, LocalPort: ld.RemotePort})
-=======
 		var ld routing.LoopData
 		if err = json.Unmarshal(data, &ld); err == nil {
-			remote, ok := sn.tm.Remote(tr.Edges())
-			if !ok {
-				return errors.New("configured PubKey not found in edges")
-			}
 			err = sn.closeLoop(ld.Loop.Remote.PubKey, routing.LoopData{
 				Loop: routing.Loop{
 					Remote: routing.Addr{
-						PubKey: remote,
+						PubKey: tr.RemotePK(),
 						Port:   ld.Loop.Local.Port,
 					},
 					Local: routing.Addr{
@@ -249,7 +240,6 @@
 					},
 				},
 			})
->>>>>>> 1d4b619a
 		}
 	default:
 		err = errors.New("unknown foundation packet")
