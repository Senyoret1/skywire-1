<<<<<<< HEAD
<app-toolbar>
  <button class="reload-button" (click)="refresh()">Node List
    <img class="reload-icon" src="/assets/img/reload.png"/>
  </button>
</app-toolbar>
<div class="container-fluid mt-5">
=======
<mat-toolbar>
  <span><img src="/assets/img/logo.png" class="skycoin-logo"/></span>
  <app-button (action)="refresh()" icon="refresh" #refreshButton>{{ 'nodes.refresh' | translate }}</app-button>
</mat-toolbar>
<div class="container-fluid">
>>>>>>> db7a9703
  <div class="row">
    <div class="col-md-1"></div>
    <div class="col-md-10">
      <div class="node-list-container">
        <table mat-table [dataSource]="dataSource" class="table-white selectable container-elevated-white" *ngIf="dataSource.data.length > 0">
          <ng-container matColumnDef="enabled">
            <th mat-header-cell *matHeaderCellDef class="bold"></th>
            <td mat-cell *matCellDef><span class="dot-green"></span></td>
          </ng-container>

          <ng-container matColumnDef="index">
            <th mat-header-cell *matHeaderCellDef class="bold">#</th>
            <td mat-cell *matCellDef="let node;let i=index;" class="bold">{{i+1}}</td>
          </ng-container>

          <ng-container matColumnDef="label">
            <th mat-header-cell *matHeaderCellDef class="bold">{{ 'nodes.label' | translate }}</th>
            <td mat-cell *matCellDef="let node;">
              {{ getLabel(node) }}
            </td>
          </ng-container>

          <ng-container matColumnDef="key">
            <th mat-header-cell *matHeaderCellDef class="bold">{{ 'common.key' | translate }}</th>
            <td mat-cell *matCellDef="let node;" (click)="viewNode(node)">{{node.key}}</td>
          </ng-container>

          <ng-container matColumnDef="start_time">
            <th mat-header-cell *matHeaderCellDef class="bold">{{ 'nodes.running' | translate }}</th>
            <td mat-cell *matCellDef="let node;">{{node.start_time | relativeTime:true}}</td>
          </ng-container>

          <ng-container matColumnDef="actions">
            <th mat-header-cell *matHeaderCellDef></th>
            <td mat-cell *matCellDef="let node;" class="actions">
              <button (click)="showEditLabelDialog(node)" mat-icon-button [matTooltip]="'nodes.edit-label' | translate">
                <mat-icon>short_text</mat-icon>
              </button>
              <button (click)="viewNode(node)" mat-icon-button [matTooltip]="'nodes.view-node' | translate">
                <mat-icon>chevron_right</mat-icon>
              </button>
            </td>
          </ng-container>

          <tr mat-header-row *matHeaderRowDef="displayedColumns"></tr>
          <tr mat-row *matRowDef="let row; columns: displayedColumns;"></tr>
        </table>
      </div>
    </div>
    <div class="col-md-1"></div>
  </div>
</div><|MERGE_RESOLUTION|>--- conflicted
+++ resolved
@@ -1,17 +1,7 @@
-<<<<<<< HEAD
 <app-toolbar>
-  <button class="reload-button" (click)="refresh()">Node List
-    <img class="reload-icon" src="/assets/img/reload.png"/>
-  </button>
+  <app-button (action)="refresh()" icon="refresh" #refreshButton>{{ 'nodes.refresh' | translate }}</app-button>
 </app-toolbar>
 <div class="container-fluid mt-5">
-=======
-<mat-toolbar>
-  <span><img src="/assets/img/logo.png" class="skycoin-logo"/></span>
-  <app-button (action)="refresh()" icon="refresh" #refreshButton>{{ 'nodes.refresh' | translate }}</app-button>
-</mat-toolbar>
-<div class="container-fluid">
->>>>>>> db7a9703
   <div class="row">
     <div class="col-md-1"></div>
     <div class="col-md-10">
