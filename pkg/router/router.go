--- conflicted
+++ resolved
@@ -86,16 +86,16 @@
 					return
 				}
 				if !r.isSetupTp(tp) {
-					go r.serveTp(tp, multiplexTransportPacket)
+					go r.serveTp(tp, r.multiplexTransportPacket)
 				} else {
-					go r.serveTp(tp, multiplexSetupPacket)
+					go r.serveTp(tp, r.multiplexSetupPacket)
 				}
 			case tp, ok := <-dialCh:
 				if !ok {
 					return
 				}
 				if !r.isSetupTp(tp) {
-					go r.serveTp(tp, multiplexTransportPacket)
+					go r.serveTp(tp, r.multiplexTransportPacket)
 				}
 			}
 		}
@@ -122,41 +122,18 @@
 // the loop exits on error.
 func (r *router) serveTp(tp transport.Transport, handle tpHandlerFunc) {
 	for {
-		if err := handle(r, tp); err != nil && err != io.EOF {
+		if err := handle(tp); err != nil && err != io.EOF {
 			r.log.Warnf("Stopped serving Transport: %s", err)
 			return
 		}
 	}
 }
 
-<<<<<<< HEAD
 // Close safely stops router.
 func (r *router) Close() error {
 	r.log.Info("Closing all App connections and Loops")
 	r.rtm.Stop()
 	return r.tpm.Close()
-=======
-func (r *Router) consumePacket(payload []byte, rule routing.Rule) error {
-	raddr := &app.Addr{PubKey: rule.RemotePK(), Port: rule.RemotePort()}
-	l, err := r.pm.GetLoop(rule.LocalPort(), raddr)
-	if err != nil {
-		return errors.New("unknown loop")
-	}
-
-	data, err := l.noise.DecryptUnsafe(payload)
-	if err != nil {
-		return fmt.Errorf("noise: %s", err)
-	}
-
-	p := &app.Packet{Addr: &app.LoopAddr{Port: rule.LocalPort(), Remote: *raddr}, Payload: data}
-	b, _ := r.pm.Get(rule.LocalPort()) // nolint: errcheck
-	if err := b.conn.Send(app.FrameSend, p, nil); err != nil {
-		return err
-	}
-
-	r.Logger.Infof("Forwarded packet to App on Port %d", rule.LocalPort())
-	return nil
->>>>>>> 7a06b95c
 }
 
 func (r *router) ForwardPacket(tpID uuid.UUID, rtID routing.RouteID, payload []byte) error {
@@ -164,14 +141,7 @@
 	if tp == nil {
 		return errors.New("transport not found")
 	}
-<<<<<<< HEAD
 	_, err := tp.Write(routing.MakePacket(rtID, payload))
-=======
-
-	p := routing.MakePacket(l.routeID, l.noise.EncryptUnsafe(packet.Payload))
-	r.Logger.Infof("Forwarded App packet from LocalPort %d using route ID %d", packet.Addr.Port, l.routeID)
-	_, err = tr.Write(p)
->>>>>>> 7a06b95c
 	return err
 }
 
