//go:generate esc -o static.go -prefix static static

/*
chat app for skywire node
*/
package main

import (
	"encoding/json"
	"flag"
	"fmt"
	"log"
	"net"
	"net/http"
	"sync"

	"github.com/skycoin/skywire/pkg/app"
	"github.com/skycoin/skywire/pkg/cipher"
)

var addr = flag.String("addr", ":8000", "address to bind")

var (
<<<<<<< HEAD
	clientChan chan string
	chatConns  map[cipher.PubKey]net.Conn
	connsMu    sync.Mutex
=======
	chatApp   *app.App
	clientCh  chan string
	chatConns map[cipher.PubKey]net.Conn
	connsMu   sync.Mutex
>>>>>>> 7a06b95c
)

func main() {
	app.Setup("chat", "1.0")
	defer app.Close()

<<<<<<< HEAD
	flag.Parse()
=======
	a, err := app.Setup(&app.Config{AppName: "chat", AppVersion: "1.0", ProtocolVersion: "0.0.1"})
	if err != nil {
		log.Fatal("Setup failure: ", err)
	}
	defer func() { _ = a.Close() }()

	chatApp = a

	clientCh = make(chan string)
	defer close(clientCh)
>>>>>>> 7a06b95c

	chatConns = make(map[cipher.PubKey]net.Conn)
	go listenLoop()

	http.Handle("/", http.FileServer(FS(false)))
	http.HandleFunc("/message", messageHandler)
	http.HandleFunc("/sse", sseHandler)

	log.Println("Serving HTTP on", *addr)
	log.Fatal(http.ListenAndServe(*addr, nil))
}

func listenLoop() {
	for {
		conn, err := app.Accept()
		if err != nil {
			log.Println("failed to accept conn: ", err)
			return
		}

		raddr := conn.RemoteAddr().(*app.LoopAddr)
		connsMu.Lock()
		chatConns[raddr.PubKey] = conn
		connsMu.Unlock()

		go handleConn(conn)
	}
}

func handleConn(conn net.Conn) {
	raddr := conn.RemoteAddr().(*app.LoopAddr)
	for {
		buf := make([]byte, 32*1024)
		n, err := conn.Read(buf)
		if err != nil {
			log.Println("failed to read packet: ", err)
			return
		}

		clientMsg, _ := json.Marshal(map[string]string{"sender": raddr.PubKey.Hex(), "message": string(buf[:n])}) // nolint
		select {
		case clientCh <- string(clientMsg):
			log.Printf("received and sent to ui: %s\n", clientMsg)
		default:
			log.Printf("received and trashed: %s\n", clientMsg)
		}
	}
}

func messageHandler(w http.ResponseWriter, req *http.Request) {
	data := map[string]string{}
	if err := json.NewDecoder(req.Body).Decode(&data); err != nil {
		http.Error(w, err.Error(), http.StatusBadRequest)
		return
	}

	pk := cipher.PubKey{}
	if err := pk.UnmarshalText([]byte(data["recipient"])); err != nil {
		http.Error(w, err.Error(), http.StatusBadRequest)
		return
	}

	addr := app.LoopAddr{PubKey: pk, Port: 1}
	connsMu.Lock()
	conn := chatConns[pk]
	connsMu.Unlock()

	if conn == nil {
		var err error
		conn, err = app.Dial(addr)
		if err != nil {
			http.Error(w, err.Error(), http.StatusBadRequest)
			return
		}

		connsMu.Lock()
		chatConns[pk] = conn
		connsMu.Unlock()

		go handleConn(conn)
	}

	if _, err := conn.Write([]byte(data["message"])); err != nil {
		http.Error(w, err.Error(), http.StatusBadRequest)
		return
	}
}

func sseHandler(w http.ResponseWriter, req *http.Request) {
	f, ok := w.(http.Flusher)
	if !ok {
		http.Error(w, "Streaming unsupported!", http.StatusBadRequest)
		return
	}

	w.Header().Set("Content-Type", "text/event-stream")
	w.Header().Set("Cache-Control", "no-cache")
	w.Header().Set("Connection", "keep-alive")
	w.Header().Set("Transfer-Encoding", "chunked")

	for {
		select {
		case msg, ok := <-clientCh:
			if !ok {
				return
			}
			_, _ = fmt.Fprintf(w, "data: %s\n\n", msg)
			f.Flush()

		case <-req.Context().Done():
			log.Println("SSE connection were closed.")
			return
		}
	}
}<|MERGE_RESOLUTION|>--- conflicted
+++ resolved
@@ -21,36 +21,19 @@
 var addr = flag.String("addr", ":8000", "address to bind")
 
 var (
-<<<<<<< HEAD
-	clientChan chan string
-	chatConns  map[cipher.PubKey]net.Conn
-	connsMu    sync.Mutex
-=======
-	chatApp   *app.App
 	clientCh  chan string
 	chatConns map[cipher.PubKey]net.Conn
 	connsMu   sync.Mutex
->>>>>>> 7a06b95c
 )
 
 func main() {
 	app.Setup("chat", "1.0")
 	defer app.Close()
 
-<<<<<<< HEAD
 	flag.Parse()
-=======
-	a, err := app.Setup(&app.Config{AppName: "chat", AppVersion: "1.0", ProtocolVersion: "0.0.1"})
-	if err != nil {
-		log.Fatal("Setup failure: ", err)
-	}
-	defer func() { _ = a.Close() }()
-
-	chatApp = a
 
 	clientCh = make(chan string)
 	defer close(clientCh)
->>>>>>> 7a06b95c
 
 	chatConns = make(map[cipher.PubKey]net.Conn)
 	go listenLoop()
