--- conflicted
+++ resolved
@@ -1,16 +1,6 @@
-<<<<<<< HEAD
-<app-dialog [headline]="('actions.terminal.title' | translate) + ' ' + ip">
-  <mat-dialog-content>
-    <div class="wrapper">
-      <div #terminal></div>
-    </div>
-  </mat-dialog-content>
-</app-dialog>
-
-=======
-<app-dialog [headline]="('actions.terminal.title' | translate) + ' ' + ip" [dialogRef]="dialogRef">
+<app-dialog [headline]="('actions.terminal.title' | translate) + ip">
   <div class="wrapper">
     <div #terminal></div>
   </div>
 </app-dialog>
->>>>>>> 7cc6d19b
+
